--- conflicted
+++ resolved
@@ -12,11 +12,7 @@
 _DecimalInfRepr = 10**35
 _DecimalSignedInfRepr = -(10**35)
 _primitive_type_by_id = {}
-<<<<<<< HEAD
 _default_allow_truncated_result = False
-=======
-_default_allow_truncated_result = True
->>>>>>> fe07ae55
 
 
 def _initialize():
