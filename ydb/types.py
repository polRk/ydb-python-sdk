# -*- coding: utf-8 -*-
import abc
import enum
import json
from . import _utilities, _apis
from datetime import date, datetime, timedelta
import uuid
import struct
from google.protobuf import struct_pb2


_SECONDS_IN_DAY = 60 * 60 * 24
_EPOCH = datetime(1970, 1, 1)
<<<<<<< HEAD
=======

if six.PY3:
    _from_bytes = None
else:

    def _from_bytes(x, table_client_settings):
        return _utilities.from_bytes(x)
>>>>>>> fe07ae55


def _from_date(x, table_client_settings):
    if (
        table_client_settings is not None
        and table_client_settings._native_date_in_result_sets
    ):
        return _EPOCH.date() + timedelta(days=x.uint32_value)
    return x.uint32_value


def _to_date(pb, value):
    if isinstance(value, date):
        pb.uint32_value = (value - _EPOCH.date()).days
    else:
        pb.uint32_value = value


def _from_datetime_number(x, table_client_settings):
    if (
        table_client_settings is not None
        and table_client_settings._native_datetime_in_result_sets
    ):
        return datetime.utcfromtimestamp(x)
    return x


def _from_json(x, table_client_settings):
    if (
        table_client_settings is not None
        and table_client_settings._native_json_in_result_sets
    ):
        return json.loads(x)
    return x


def _to_uuid(value_pb, table_client_settings):
    return uuid.UUID(bytes_le=struct.pack("QQ", value_pb.low_128, value_pb.high_128))


def _from_uuid(pb, value):
    pb.low_128 = struct.unpack("Q", value.bytes_le[0:8])[0]
    pb.high_128 = struct.unpack("Q", value.bytes_le[8:16])[0]


def _from_interval(value_pb, table_client_settings):
    if (
        table_client_settings is not None
        and table_client_settings._native_interval_in_result_sets
    ):
        return timedelta(microseconds=value_pb.int64_value)
    return value_pb.int64_value


def _timedelta_to_microseconds(value):
    return (value.days * _SECONDS_IN_DAY + value.seconds) * 1000000 + value.microseconds


def _to_interval(pb, value):
    if isinstance(value, timedelta):
        pb.int64_value = _timedelta_to_microseconds(value)
    else:
        pb.int64_value = value


def _from_timestamp(value_pb, table_client_settings):
    if (
        table_client_settings is not None
        and table_client_settings._native_timestamp_in_result_sets
    ):
        return _EPOCH + timedelta(microseconds=value_pb.uint64_value)
    return value_pb.uint64_value


def _to_timestamp(pb, value):
    if isinstance(value, datetime):
        pb.uint64_value = _timedelta_to_microseconds(value - _EPOCH)
    else:
        pb.uint64_value = value


@enum.unique
class PrimitiveType(enum.Enum):
    """
    Enumerates all available primitive types that can be used
    in computations.
    """

    Int32 = _apis.primitive_types.INT32, "int32_value"
    Uint32 = _apis.primitive_types.UINT32, "uint32_value"
    Int64 = _apis.primitive_types.INT64, "int64_value"
    Uint64 = _apis.primitive_types.UINT64, "uint64_value"
    Int8 = _apis.primitive_types.INT8, "int32_value"
    Uint8 = _apis.primitive_types.UINT8, "uint32_value"
    Int16 = _apis.primitive_types.INT16, "int32_value"
    Uint16 = _apis.primitive_types.UINT16, "uint32_value"
    Bool = _apis.primitive_types.BOOL, "bool_value"
    Double = _apis.primitive_types.DOUBLE, "double_value"
    Float = _apis.primitive_types.FLOAT, "float_value"

    String = _apis.primitive_types.STRING, "bytes_value"
    Utf8 = _apis.primitive_types.UTF8, "text_value"

    Yson = _apis.primitive_types.YSON, "bytes_value"
    Json = _apis.primitive_types.JSON, "text_value", _from_json
    JsonDocument = _apis.primitive_types.JSON_DOCUMENT, "text_value", _from_json
    UUID = (_apis.primitive_types.UUID, None, _to_uuid, _from_uuid)
    Date = (
        _apis.primitive_types.DATE,
        None,
        _from_date,
        _to_date,
    )
    Datetime = (
        _apis.primitive_types.DATETIME,
        "uint32_value",
        _from_datetime_number,
    )
    Timestamp = (
        _apis.primitive_types.TIMESTAMP,
        None,
        _from_timestamp,
        _to_timestamp,
    )
    Interval = (
        _apis.primitive_types.INTERVAL,
        None,
        _from_interval,
        _to_interval,
    )

    DyNumber = _apis.primitive_types.DYNUMBER, "text_value"

    def __init__(self, idn, proto_field, to_obj=None, from_obj=None):
        self._idn_ = idn
        self._to_obj = to_obj
        self._from_obj = from_obj
        self._proto_field = proto_field

    def get_value(self, value_pb, table_client_settings):
        """
        Extracts value from protocol buffer
        :param value_pb: A protocol buffer
        :return: A valid value of primitive type
        """
        if self._to_obj is not None and self._proto_field:
            return self._to_obj(
                getattr(value_pb, self._proto_field), table_client_settings
            )

        if self._to_obj is not None:
            return self._to_obj(value_pb, table_client_settings)

        return getattr(value_pb, self._proto_field)

    def set_value(self, pb, value):
        """
        Sets value in a protocol buffer
        :param pb: A protocol buffer
        :param value: A valid value to set
        :return: None
        """
        if self._from_obj:
            self._from_obj(pb, value)
        else:
            setattr(pb, self._proto_field, value)

    def __str__(self):
        return self._name_

    @property
    def proto(self):
        """
        Returns protocol buffer representation of a primitive type
        :return: A protocol buffer representation
        """
        return _apis.ydb_value.Type(type_id=self._idn_)


class DataQuery(object):
    __slots__ = ("yql_text", "parameters_types", "name")

    def __init__(self, query_id, parameters_types, name=None):
        self.yql_text = query_id
        self.parameters_types = parameters_types
        self.name = _utilities.get_query_hash(self.yql_text) if name is None else name


#######################
# A deprecated alias  #
#######################
DataType = PrimitiveType


class AbstractTypeBuilder(object):
    __metaclass__ = abc.ABCMeta

    @property
    @abc.abstractmethod
    def proto(self):
        """
        Returns protocol buffer representation of a type
        :return: A protocol buffer representation
        """
        pass


class DecimalType(AbstractTypeBuilder):
    __slots__ = ("_proto", "_precision", "_scale")

    def __init__(self, precision=22, scale=9):
        """
        Represents a decimal type
        :param precision: A precision value
        :param scale: A scale value
        """
        self._precision = precision
        self._scale = scale
        self._proto = _apis.ydb_value.Type()
        self._proto.decimal_type.MergeFrom(
            _apis.ydb_value.DecimalType(precision=self._precision, scale=self._scale)
        )

    @property
    def precision(self):
        return self._precision

    @property
    def scale(self):
        return self._scale

    @property
    def proto(self):
        """
        Returns protocol buffer representation of a type
        :return: A protocol buffer representation
        """
        return self._proto

    def __eq__(self, other):
        return self._precision == other.precision and self._scale == other.scale

    def __str__(self):
        """
        Returns string representation of a type
        :return: A string representation
        """
        return "Decimal(%d,%d)" % (self._precision, self._scale)


class NullType(AbstractTypeBuilder):
    __slots__ = ("_repr", "_proto")

    def __init__(self):
        self._proto = _apis.ydb_value.Type(null_type=struct_pb2.NULL_VALUE)

    @property
    def proto(self):
        return self._proto

    def __str__(self):
        return "NullType"


class OptionalType(AbstractTypeBuilder):
    __slots__ = ("_repr", "_proto", "_item")

    def __init__(self, optional_type):
        """
        Represents optional type that wraps inner type
        :param optional_type: An instance of an inner type
        """
        self._repr = "%s?" % str(optional_type)
        self._proto = _apis.ydb_value.Type()
        self._item = optional_type
        self._proto.optional_type.MergeFrom(
            _apis.ydb_value.OptionalType(item=optional_type.proto)
        )

    @property
    def item(self):
        return self._item

    @property
    def proto(self):
        """
        Returns protocol buffer representation of a type
        :return: A protocol buffer representation
        """
        return self._proto

    def __eq__(self, other):
        return self._item == other.item

    def __str__(self):
        return self._repr


class ListType(AbstractTypeBuilder):
    __slots__ = ("_repr", "_proto")

    def __init__(self, list_type):
        """
        :param list_type: List item type builder
        """
        self._repr = "List<%s>" % str(list_type)
        self._proto = _apis.ydb_value.Type(
            list_type=_apis.ydb_value.ListType(item=list_type.proto)
        )

    @property
    def proto(self):
        """
        Returns protocol buffer representation of type
        :return: A protocol buffer representation
        """
        return self._proto

    def __str__(self):
        return self._repr


class DictType(AbstractTypeBuilder):
    __slots__ = ("__repr", "__proto")

    def __init__(self, key_type, payload_type):
        """
        :param key_type: Key type builder
        :param payload_type: Payload type builder
        """
        self._repr = "Dict<%s,%s>" % (str(key_type), str(payload_type))
        self._proto = _apis.ydb_value.Type(
            dict_type=_apis.ydb_value.DictType(
                key=key_type.proto,
                payload=payload_type.proto,
            )
        )

    @property
    def proto(self):
        return self._proto

    def __str__(self):
        return self._repr


class TupleType(AbstractTypeBuilder):
    __slots__ = ("__elements_repr", "__proto")

    def __init__(self):
        self.__elements_repr = []
        self.__proto = _apis.ydb_value.Type(tuple_type=_apis.ydb_value.TupleType())

    def add_element(self, element_type):
        """
        :param element_type: Adds additional element of tuple
        :return: self
        """
        self.__elements_repr.append(str(element_type))
        element = self.__proto.tuple_type.elements.add()
        element.MergeFrom(element_type.proto)
        return self

    @property
    def proto(self):
        return self.__proto

    def __str__(self):
        return "Tuple<%s>" % ",".join(self.__elements_repr)


class StructType(AbstractTypeBuilder):
    __slots__ = ("__members_repr", "__proto")

    def __init__(self):
        self.__members_repr = []
        self.__proto = _apis.ydb_value.Type(struct_type=_apis.ydb_value.StructType())

    def add_member(self, name, member_type):
        """
        :param name:
        :param member_type:
        :return:
        """
        self.__members_repr.append("%s:%s" % (name, str(member_type)))
        member = self.__proto.struct_type.members.add()
        member.name = name
        member.type.MergeFrom(member_type.proto)
        return self

    @property
    def proto(self):
        return self.__proto

    def __str__(self):
        return "Struct<%s>" % ",".join(self.__members_repr)


class BulkUpsertColumns(AbstractTypeBuilder):
    __slots__ = ("__columns_repr", "__proto")

    def __init__(self):
        self.__columns_repr = []
        self.__proto = _apis.ydb_value.Type(struct_type=_apis.ydb_value.StructType())

    def add_column(self, name, column_type):
        """
        :param name: A column name
        :param column_type: A column type
        """
        self.__columns_repr.append("%s:%s" % (name, column_type))
        column = self.__proto.struct_type.members.add()
        column.name = name
        column.type.MergeFrom(column_type.proto)
        return self

    @property
    def proto(self):
        return self.__proto

    def __str__(self):
        return "BulkUpsertColumns<%s>" % ",".join(self.__columns_repr)<|MERGE_RESOLUTION|>--- conflicted
+++ resolved
@@ -11,16 +11,6 @@
 
 _SECONDS_IN_DAY = 60 * 60 * 24
 _EPOCH = datetime(1970, 1, 1)
-<<<<<<< HEAD
-=======
-
-if six.PY3:
-    _from_bytes = None
-else:
-
-    def _from_bytes(x, table_client_settings):
-        return _utilities.from_bytes(x)
->>>>>>> fe07ae55
 
 
 def _from_date(x, table_client_settings):
