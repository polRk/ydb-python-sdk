# This workflow will upload a Python Package using Twine when a release is created
# For more information see: https://help.github.com/en/actions/language-and-framework-guides/using-python-with-github-actions#publishing-to-package-registries

# This workflow uses actions that are not certified by GitHub.
# They are provided by a third-party and are governed by
# separate terms of service, privacy policy, and support
# documentation.

name: Publish package release

on:
  workflow_dispatch:
    inputs:
      version-change:
        description: Version part
        required: true
        type: choice
        options:
          - patch
          - minor
      beta:
        description: Is beta version
        required: true
        type: boolean
        default: True

jobs:
  publish:
    env:
      VERSION_CHANGE: ${{ github.event.inputs.version-change }}
      WITH_BETA: ${{ github.event.inputs.beta }}
      GITHUB_TOKEN: ${{ secrets.YDB_PLATFORM_BOT_TOKEN_REPO }}
      CHANGELOG_FILE: CHANGELOG.md
      SETUP_PY_PATH: setup.py

    runs-on: ubuntu-latest

    steps:
    - uses: actions/checkout@v3
      with:
        token: ${{ secrets.YDB_PLATFORM_BOT_TOKEN_REPO }}

    - name: Set up Python
      uses: actions/setup-python@v3
      with:
        python-version: '3.8'

    - name: Install dependencies
      run: |
        python -m pip install --upgrade pip
        pip install build

    - name: read changelog
      id: read-changelog
      run: |
        CHANGELOG=$(cat $CHANGELOG_FILE | sed -e '/^## .*$/,$d')
        echo "CHANGELOG<<CHANGELOGEOF_MARKER" >> $GITHUB_ENV
        echo "$CHANGELOG" >> $GITHUB_ENV
        echo "CHANGELOGEOF_MARKER" >> $GITHUB_ENV
        echo "# Changelog" >> $GITHUB_STEP_SUMMARY
        echo "$CHANGELOG" >> $GITHUB_STEP_SUMMARY
        

    - name: Increment version
      id: increment-version
      run: |
        NEW_VERSION=$(python3 ./.github/scripts/increment_version.py --inc-type=$VERSION_CHANGE --beta=$WITH_BETA)
        echo new version: $NEW_VERSION
        echo "NEW_VERSION=$NEW_VERSION" >> $GITHUB_OUTPUT
        echo "New version: $NEW_VERSION" >> $GITHUB_STEP_SUMMARY

    - name: Build package
      run: python -m build

    - name: Publish release on github
      run: |
        if [[ -z "$CHANGELOG" ]]
        then
          echo "CHANGELOG empty"
          exit 1;
        fi;
        
        TAG="${{ steps.increment-version.outputs.NEW_VERSION }}"
        
        # Get previous version from changelog
        # pre-incremented version not used for consistent changelog with release notes
        # for example changelog may be rewrited when switch from beta to release
        # and remove internal beta changes
        LAST_TAG=$(cat $CHANGELOG_FILE | grep '^## .* ##$' | head -n 2 | tail -n 1 | cut -d ' ' -f 2)
        
        git config --global user.email "robot@umbrella";
        git config --global user.name "robot";
<<<<<<< HEAD
        git commit -m "Release: $TAG";
=======
        git commit -am "Release: $TAG";
>>>>>>> fe07ae55

        git tag "$TAG"
        git push && git push --tags
        
        CHANGELOG="$CHANGELOG
        
        Full Changelog: [$LAST_TAG...$TAG](https://github.com/ydb-platform/ydb-go-sdk/compare/$LAST_TAG...$TAG)"
        if [ "$WITH_BETA" = true ]
        then
          gh release create --prerelease $TAG --title "$TAG" --notes "$CHANGELOG"
        else
          gh release create $TAG --title "$TAG" --notes "$CHANGELOG"
        fi;

    - name: Publish package
      uses: pypa/gh-action-pypi-publish@27b31702a0e7fc50959f5ad993c78deac1bdfc29
      with:
        user: __token__
        password: ${{ secrets.PYPI_API_TOKEN }}<|MERGE_RESOLUTION|>--- conflicted
+++ resolved
@@ -90,11 +90,7 @@
         
         git config --global user.email "robot@umbrella";
         git config --global user.name "robot";
-<<<<<<< HEAD
-        git commit -m "Release: $TAG";
-=======
         git commit -am "Release: $TAG";
->>>>>>> fe07ae55
 
         git tag "$TAG"
         git push && git push --tags
